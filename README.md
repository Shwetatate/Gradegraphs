# 🎓 GradeGraph - Student Performance Analyzer

A comprehensive Streamlit-based web application for analyzing student performance data from Excel files. Built for educational institutions to track, analyze, and provide actionable insights on student academic performance.

## ✨ Features

### 📊 Core Functionality
- **Excel File Processing**: Upload and process student performance data from Excel files
- **Student Classification**: Automatically categorize students as Bright, Average, or Weak based on performance metrics
- **Performance Analytics**: Comprehensive analysis of academic and practical performance
- **Subject-wise Analysis**: Detailed breakdown of performance by individual subjects
- **Threshold-based Recommendations**: Customizable threshold analysis for targeted interventions

### 📈 Dashboard & Visualization
- **Interactive Dashboard**: Real-time performance metrics and statistics
- **Visual Charts**: Pie charts, histograms, and bar graphs for data visualization
- **Student Search**: Quick lookup of individual student performance
- **Export Options**: Download processed data and reports in CSV format

### 🎯 Advanced Analytics
- **Dynamic Recommendations**: AI-powered suggestions based on performance patterns
- **Subject Difficulty Analysis**: Identify challenging subjects requiring attention
- **Performance Insights**: Actionable recommendations for academic improvement
- **Comprehensive Reporting**: Detailed analysis reports for administrative use

## 🚀 Getting Started

### Prerequisites
- Python 3.8 or higher
- pip package manager

### Installation

1. **Clone the repository**
   ```bash
   git clone https://github.com/yourusername/gradegraphs.git
   cd gradegraphs
   ```

2. **Create a virtual environment**
   ```bash
   python -m venv venv
   ```

3. **Activate the virtual environment**
   
   **Windows:**
   ```bash
   venv\Scripts\activate
   ```
   
   **macOS/Linux:**
   ```bash
   source venv/bin/activate
   ```

4. **Install dependencies**
   ```bash
   pip install -r gg/requirements.txt
   ```

5. **Run the application**
   ```bash
   streamlit run gg/app.py
   ```

6. **Access the application**
   Open your browser and navigate to `http://localhost:8501`

## 📁 Project Structure

```
gradegraphs/
├── gg/                          # Main application directory
│   ├── app.py                   # Main Streamlit application
│   ├── requirements.txt         # Python dependencies
│   └── services/                # Service modules
│       ├── __init__.py
│       ├── processing.py        # Excel file processing logic
│       ├── recommendations.py   # Recommendation algorithms
│       ├── students.py          # Student data management
│       ├── subjects.py          # Subject analysis functions
│       └── utils.py             # Utility functions
├── .gitignore                   # Git ignore rules
└── README.md                    # Project documentation
```

## 📋 Usage Guide

### 1. Upload & Process Data
- Navigate to the "📤 Upload & Process" page
- Upload an Excel file containing student performance data
- Ensure the file starts with 'SR.No.' row for proper processing
- View processed statistics and data preview

### 2. Dashboard Analysis
- Access the "📈 Dashboard" page for overview metrics
- View student category distribution and performance charts
- Download comprehensive reports

### 3. Individual Student Analysis
- Use "👥 Student Search" to find specific students
- View detailed performance breakdown by subject
- Analyze academic and practical performance metrics

### 4. Subject-wise Analysis
- Select "📊 Subject Analysis" for detailed subject breakdown
- View performance distributions and top/bottom performers
- Analyze theory vs practical performance

### 5. Performance Insights
- Access "🎯 Performance Insights" for actionable recommendations
- View subject difficulty analysis
- Generate comprehensive reports

### 6. Threshold-based Recommendations
- Use "🎯 Threshold-Based Recommendations" for custom analysis
- Set specific thresholds for targeted interventions
- Generate detailed performance reports

## 🔧 Configuration

### Excel File Format Requirements
- File must start with 'SR.No.' row
- Include student information columns (Name, Roll No, etc.)
- Subject columns should follow naming conventions:
  - Theory: `Subject ISE (25)`, `Subject MSE (25)`, `Subject ESE (60)`
  - Practical: `Subject PRACTICAL (25)` or `Subject PR (25)`
  - Max marks should be specified in parentheses

### Performance Calculation Logic
- **Academic Performance %**: `(Total Obtained Marks / Total Maximum Marks) × 100`
- **Practical Performance %**: Calculated from practical assessment columns only
- **Student Classification**:
  - **Bright**: Academic Performance ≥ 80% OR Coding Expertise = 'Advanced'
  - **Average**: Academic Performance 60-79% OR Coding Expertise = 'Intermediate'
  - **Weak**: Academic Performance < 60% AND Coding Expertise = 'Beginner'

## 🛠️ Technical Details

### Dependencies
- **Streamlit**: Web application framework
- **Pandas**: Data manipulation and analysis
- **Plotly**: Interactive data visualization
- **NumPy**: Numerical computing
- **OpenPyXL**: Excel file processing

### Architecture
- **Clean Architecture**: Modular service-based design
- **MVVM Pattern**: Separation of concerns between data, logic, and presentation
- **Service Layer**: Dedicated modules for processing, recommendations, and utilities

## 🤝 Contributing

1. Fork the repository
2. Create a feature branch (`git checkout -b feature/amazing-feature`)
3. Commit your changes (`git commit -m 'Add some amazing feature'`)
4. Push to the branch (`git push origin feature/amazing-feature`)
5. Open a Pull Request

## 📝 License

This project is licensed under the MIT License - see the [LICENSE](LICENSE) file for details.



## 📞 Support

<<<<<<< HEAD
For support, email Shwetatate30@gmail.com or create an issue in the repository.
=======
For support, email-shwetatate30@gmail.com or create an issue in the repository.
>>>>>>> cbd3f171

## 🔮 Future Enhancements

- [ ] Database integration for persistent data storage
- [ ] User authentication and role-based access
- [ ] Advanced machine learning recommendations
- [ ] Mobile-responsive design improvements
- [ ] Real-time collaboration features
- [ ] Integration with Learning Management Systems (LMS)

---

**GradeGraph** - Empowering education through data-driven insights! 🎓📊<|MERGE_RESOLUTION|>--- conflicted
+++ resolved
@@ -166,11 +166,7 @@
 
 ## 📞 Support
 
-<<<<<<< HEAD
 For support, email Shwetatate30@gmail.com or create an issue in the repository.
-=======
-For support, email-shwetatate30@gmail.com or create an issue in the repository.
->>>>>>> cbd3f171
 
 ## 🔮 Future Enhancements
 
